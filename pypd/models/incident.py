# Copyright (c) PagerDuty.
# See LICENSE for details.
try:
    import ujson as json
except ImportError:
    import json

from .entity import Entity
from .log_entry import LogEntry
from .note import Note
<<<<<<< HEAD
from ..errors import MissingFromEmail
=======
from .alert import Alert
from ..errors import InvalidArguments
>>>>>>> 62a0e0d5


class Incident(Entity):
    logEntryFactory = LogEntry
    noteFactory = Note
    alertFactory = Alert

    def resolve(self, from_email, resolution=None):
        """Resolve an incident using a valid email address."""

        if from_email is None or not isinstance(from_email, basestring):
            raise MissingFromEmail(from_email)

        endpoint = '/'.join((self.endpoint, self.id,))
        add_headers = {'from': from_email, }
        data = {
            'incident': {
                'type': 'incident',
                'status': 'resolved',
            }
        }

        if resolution is not None:
            data['resolution'] = resolution

        result = self.request('PUT',
                              endpoint=endpoint,
                              add_headers=add_headers,
                              data=data,)
        return result

    def acknowledge(self, from_email):
        """Resolve an incident using a valid email address."""
        endpoint = '/'.join((self.endpoint, self.id,))

        if from_email is None or not isinstance(from_email, basestring):
            raise MissingFromEmail(from_email)

        add_headers = {'from': from_email, }
        data = {
            'incident': {
                'type': 'incident',
                'status': 'acknowledged',
            }
        }

        result = self.request('PUT',
                              endpoint=endpoint,
                              add_headers=add_headers,
                              data=data,)
        return result

    def log_entries(self, time_zone='UTC', is_overview=False,
                    include=None, fetch_all=True):
        """Query for log entries on an incident instance."""
        endpoint = '/'.join((self.endpoint, self.id, 'log_entries'))

        query_params = {
            'time_zone': time_zone,
            'is_overview': json.dumps(is_overview),
        }

        if include:
            query_params['include'] = include

        result = self.logEntryFactory.find(
            endpoint=endpoint,
            api_key=self.api_key,
            fetch_all=fetch_all,
            **query_params
        )

        return result

    def update(self, *args, **kwargs):
        """Update this incident."""
        raise NotImplemented

    def notes(self):
        """Query for notes attached to this incident."""
        endpoint = '/'.join((self.endpoint, self.id, 'notes'))
        return self.noteFactory.find(
            endpoint=endpoint,
            api_key=self.api_key,
        )

    def create_note(self, from_email, content):
        """Create a note for this incident."""
        if from_email is None or not isinstance(from_email, basestring):
            raise MissingFromEmail(from_email)

        endpoint = '/'.join((self.endpoint, self.id, 'notes'))
        add_headers = {'from': from_email, }

        return self.noteFactory.create(
            endpoint=endpoint,
            api_key=self.api_key,
            add_headers=add_headers,
            data={'content': content},
        )

    def snooze(self, from_email, duration):
        """Snooze this incident for `duration` seconds."""
        if from_email is None or not isinstance(from_email, basestring):
            raise MissingFromEmail(from_email)

        endpoint = '/'.join((self.endpoint, self.id, 'snooze'))
        add_headers = {'from': from_email, }

        return self.__class__.create(
            endpoint=endpoint,
            api_key=self.api_key,
<<<<<<< HEAD
            add_headers=add_headers,
            data_key='duration',
            data=3600,
=======
            data={'duration': duration},
        )

    def _extract_entity_id(incident):
        return x['id'] if isinstance(x, Entity) else x

    def _incident_to_object(incident_id):
        return {'type': 'incident_reference', 'id': incident_id, }

    def merge(self, source_incidents, from_email=None,):
        """Merge incidents into this incident."""
        if from_email is None:
            raise InvalidArguments(from_email)

        add_headers = {'from': from_email, }

        endpoint = '/'.join((self.endpoint, self.id, 'merge'))

        source_ids = list(map(_extract_entity_id, source_incidents))

        source_object = list(map(_incident_to_object, source_ids))

        data = {'source_incidents': source_object, }

        result = self.request('PUT',
                              endpoint=endpoint,
                              add_headers=add_headers,
                              data=data,)
        return result

    def alerts(self):
        """Query for alerts attached to this incident."""
        endpoint = '/'.join((self.endpoint, self.id, 'alerts'))
        return self.alertFactory.find(
            endpoint=endpoint,
            api_key=self.api_key,
>>>>>>> 62a0e0d5
        )<|MERGE_RESOLUTION|>--- conflicted
+++ resolved
@@ -8,22 +8,19 @@
 from .entity import Entity
 from .log_entry import LogEntry
 from .note import Note
-<<<<<<< HEAD
+from .alert import Alert
 from ..errors import MissingFromEmail
-=======
-from .alert import Alert
-from ..errors import InvalidArguments
->>>>>>> 62a0e0d5
 
 
 class Incident(Entity):
+    """Represents an Incident in PagerDuty's API."""
+
     logEntryFactory = LogEntry
     noteFactory = Note
     alertFactory = Alert
 
     def resolve(self, from_email, resolution=None):
         """Resolve an incident using a valid email address."""
-
         if from_email is None or not isinstance(from_email, basestring):
             raise MissingFromEmail(from_email)
 
@@ -126,35 +123,23 @@
         return self.__class__.create(
             endpoint=endpoint,
             api_key=self.api_key,
-<<<<<<< HEAD
             add_headers=add_headers,
             data_key='duration',
             data=3600,
-=======
-            data={'duration': duration},
         )
 
-    def _extract_entity_id(incident):
-        return x['id'] if isinstance(x, Entity) else x
-
-    def _incident_to_object(incident_id):
-        return {'type': 'incident_reference', 'id': incident_id, }
-
-    def merge(self, source_incidents, from_email=None,):
-        """Merge incidents into this incident."""
-        if from_email is None:
-            raise InvalidArguments(from_email)
+    def merge(self, from_email, source_incidents):
+        """Merge other incidents into this incident."""
+        if from_email is None or not isinstance(from_email, basestring):
+            raise MissingFromEmail(from_email)
 
         add_headers = {'from': from_email, }
-
         endpoint = '/'.join((self.endpoint, self.id, 'merge'))
-
-        source_ids = list(map(_extract_entity_id, source_incidents))
-
-        source_object = list(map(_incident_to_object, source_ids))
-
-        data = {'source_incidents': source_object, }
-
+        incident_ids = [entity['id'] if isinstance(entity, Entity) else entity
+                        for entity in source_incidents]
+        incident_references = [{'type': 'incident_reference', 'id': id_}
+                               for id_ in incident_ids]
+        data = {'source_incidents': incident_references, }
         result = self.request('PUT',
                               endpoint=endpoint,
                               add_headers=add_headers,
@@ -167,5 +152,4 @@
         return self.alertFactory.find(
             endpoint=endpoint,
             api_key=self.api_key,
->>>>>>> 62a0e0d5
         )